--- conflicted
+++ resolved
@@ -2,16 +2,11 @@
 
 All notable changes to this project will be documented in this file.
 
-<<<<<<< HEAD
 ## [Unreleased]
 
 ### Added
 - Step-by-step DQN GridWorld demo notebook (`fehu/demos/dqn_plot_demo.mdx`) with code, explanations, and visualization instructions.
 - Instructions and workflow for generating episode reward plots using Hugin outside MDX, with markdown image display.
-=======
-- Only document user-facing changes (features, bug fixes, performance improvements, API changes, etc.)
-- Add new entries at the top of the appropriate section (most recent first)
->>>>>>> 60d20c35
 
 ## [1.0.0~alpha2] - TBD
 
