# Changelog

All notable changes to this project will be documented in this file.

## [1.0.0~alpha2] - TBD

- Nx: Fix macOS ARM crash when loading extended bigarray kinds (@tmattio)
- Nx: Documented the `Symbolic_shape` interface (@tmattio).
- Nx: Refined `View` internals for leaner contiguity checks and stride handling, cutting redundant materialization on hot paths (@tmattio).
- Nx: Assign unique IDs to symbolic shape variables and expose helpers to reuse them explicitly (@tmattio).
- Nx: Documented the reworked `View` interface (@tmattio).
- Nx: Merge `Lazy_view` into the core `View` API so movement ops operate on a single composed view; improves contiguity checks and restores precise stride/materialization guards (@tmattio).
- Nx-datasets: Use `Logs` for dataset loader logging (#95, @Satarupa22-SD).
- Rune: Add support for categorical sampling with `Rune.Rng.categorical` (#89, @nirnayroy).
- Nx: Add float16 and bfloat16 support to safetensors I/O, including precise conversions that preserve denormals/NaNs (#84, @six-shot, @tmattio).
- Talon: Allow forcing column types in Talon JSON loader (#104, @nirnayroy)
<<<<<<< HEAD
- Saga: Fix Unigram `token_to_id`/`id_to_token` vocabulary lookups (#117, @RidwanAdebosin)
=======
- Nx: Update comparison and conditional operations to use boolean tensors (#54, @nirnayroy)
- Kaun: Split CSV loader into `from_csv` and `from_csv_with_labels` to retain labels when requested (#114, @Satarupa22-SD).
>>>>>>> 419cc962

## [1.0.0~alpha1] - 2025-10-02

This release expands the Raven ecosystem with three new libraries (Talon, Saga, Fehu) and significant enhancements to existing ones. `alpha1` focuses on breadth—adding foundational capabilities across data processing, NLP, and reinforcement learning—while continuing to iterate on core infrastructure.

### New Libraries

#### Talon - DataFrame Processing
We've added Talon, a new DataFrame library inspired by pandas and polars:
- Columnar data structures that support mixed types (integers, floats, strings, etc.) within a single table (aka heterogeneous datasets)
- Operations: filter rows, group by columns, join tables, compute aggregates
- Load and save data in CSV and JSON formats
- Seamless conversion to/from Nx arrays for numerical operations

#### Saga - NLP & Text Processing
Saga is a new text processing library for building language models. It provides:
- Tokenizers: Byte-pair encoding (BPE), WordPiece subword tokenization, and character-level splitting
- Text generation: Control output with temperature scaling, top-k filtering, nucleus (top-p) sampling, and custom sampling strategies
- Language models: Train and generate text with statistical n-gram models (bigrams, trigrams, etc.)
- I/O: Read large text files line-by-line and batch-process corpora

#### Fehu - Reinforcement Learning
Fehu brings reinforcement learning to Raven, with an API inspired by Gymnasium and Stable-Baselines3:
- Standard RL environment interface (reset, step, render) with example environments like Random Walk and CartPole
- Environment wrappers to modify observations, rewards, or episode termination conditions
- Vectorized environments to collect experience from multiple parallel rollouts
- Training utilities: Generalized advantage estimation (GAE), trajectory collection and management
- RL algorithms: Policy gradient method (REINFORCE), deep Q-learning (DQN) with replay buffer
- Use Kaun neural networks as function approximators for policies and value functions

### Major Enhancements

#### Nx - Array Computing
We've significantly expanded Nx's following early user feedback from alpha0:
- Complete linear algebra suite: LAPACK-backed operations matching NumPy including singular value decomposition (SVD), QR factorization, Cholesky decomposition, eigenvalue/eigenvector computation, matrix inverse, and solving linear systems
- FFT operations: Fast Fourier transforms (FFT/IFFT) for frequency domain analysis and signal processing
- Advanced operations: Einstein summation notation (`einsum`) for complex tensor operations, extract/construct diagonal matrices (`diag`), cumulative sums and products along axes
- Extended dtypes: Machine learning-focused types including bfloat16 (brain floating point), complex16, and float8 for reduced-precision training
- Symbolic shapes: Internal infrastructure for symbolic shape inference to enable dynamic shapes in future releases (not yet exposed in public API)
- Lazy views: Array views only copy and reorder memory when stride patterns require it, avoiding unnecessary allocations

#### Rune - Autodiff & JIT
We've continued iterating on Rune's autodiff capabilities, and made progress on upcoming features:
- Forward-mode AD: Compute Jacobian-vector products (`jvp`) for forward-mode automatic differentiation, complementing existing reverse-mode
- JIT: Ongoing development of LLVM-based just-in-time compilation for Rune computations (currently in prototype stage)
- vmap: Experimental support for vectorized mapping to automatically batch operations (work-in-progress, not yet stable)
- LLVM backend: Added compilation backend with support for LLVM versions 19, 20, and 21
- Metal backend: Continued work on GPU acceleration for macOS using Metal compute shaders

#### Kaun - Deep Learning
We've expanded Kaun with high-level APIs for deep learning. These APIs are inspired by popular Python frameworks like TensorFlow, PyTorch, and Flax, and should feel familiar to users building models in Python:
- High-level training: Keras-style `fit()` function to train models with automatic batching, gradient computation, and parameter updates
- Training state: Encapsulated training state (TrainState) holding parameters, optimizer state, and step count; automatic history tracking of loss and metrics
- Checkpoints: Save and load model weights to disk for model persistence and transfer learning
- Metrics: Automatic metric computation during training including accuracy, precision, recall, F1 score, mean absolute error (MAE), and mean squared error (MSE)
- Data pipeline: Composable dataset operations (map, filter, batch, shuffle, cache) inspired by TensorFlow's `tf.data` for building input pipelines
- Model zoo: Reference implementations of classic and modern architectures (LeNet5 for basic CNNs, BERT for masked language modeling, GPT2 for autoregressive generation) including reusable transformer components
- Ecosystem integration: Load HuggingFace model architectures (`kaun.huggingface`), access common datasets like MNIST and CIFAR-10 (`kaun.datasets`), and use standardized model definitions (`kaun.models`)

### Contributors

Thanks to everyone who contributed to this release:

- @adamchol (Adam Cholewi) - Implemented the initial `associative_scan` native backend operation for cumulative operations
- @akshay-gulab (Akshay Gulabrao)
- @dhruvmakwana (Dhruv Makwana) - Implemented `einsum` for Einstein summation notation
- @gabyfle (Gabriel Santamaria) - Built PocketFFT bindings that replaced our custom FFT kernels
- @lukstafi (Lukasz Stafiniak) - Major contributions to Fehu and FunOCaml workshop on training Sokoban agents
- @nickbetteridge
- @sidkshatriya (Sidharth Kshatriya)

## [1.0.0~alpha0] - 2025-07-05

### Initial Alpha Release

We're excited to release the zeroth alpha of Raven, an OCaml machine learning ecosystem bringing modern scientific computing to OCaml.

### Added

#### Core Libraries

- **Nx** - N-dimensional array library with NumPy-like API
  - Multi-dimensional tensors with support for several data types.
  - Zero-copy operations: slicing, reshaping, broadcasting
  - Element-wise and linear algebra operations
  - Swappable backends: Native OCaml, C, Metal
  - I/O support for images (PNG, JPEG) and NumPy files (.npy, .npz)

- **Hugin** - Publication-quality plotting library
  - 2D plots: line, scatter, bar, histogram, step, error bars, fill-between
  - 3D plots: line3d, scatter3d
  - Image visualization: imshow, matshow
  - Contour plots with customizable levels
  - Text annotations and legends

- **Quill** - Interactive notebook environment
  - Markdown-based notebooks with live formatting
  - OCaml code execution with persistent session state
  - Integrated data visualization via Hugin
  - Web server mode for browser-based editing

#### ML/AI Components

- **Rune** - Automatic differentiation and JIT compilation framework
  - Reverse-mode automatic differentiation
  - Functional API for pure computations
  - Basic JIT infrastructure (in development)

- **Kaun** - Deep learning framework (experimental)
  - Flax-inspired functional API
  - Basic neural network components
  - Example implementations for XOR and MNIST

- **Sowilo** - Computer vision library
  - Image manipulation: flip, crop, color conversions
  - Filtering: gaussian_blur, median_blur
  - Morphological operations and edge detection

#### Supporting Libraries

- **Nx-datasets** - Common ML datasets (MNIST, Iris, California Housing)
- **Nx-text** - Text processing and tokenization utilities

### Known Issues

This is an alpha release with several limitations:
- Quill editor has UI bugs being addressed
- APIs may change significantly before stable release

### Contributors

Initial development by the Raven team. Special thanks to all early testers and contributors.

@axrwl
@gabyfle
@hesterjeng
@ghennequin
@blueavee

And to our early sponsors:

@daemonfire300
@gabyfle
@sabine

[1.0.0~alpha0]: https://github.com/raven-ocaml/raven/releases/tag/v1.0.0~alpha0
[1.0.0~alpha1]: https://github.com/raven-ocaml/raven/releases/tag/v1.0.0~alpha1
[1.0.0~alpha2]: https://github.com/raven-ocaml/raven/releases/tag/v1.0.0~alpha2<|MERGE_RESOLUTION|>--- conflicted
+++ resolved
@@ -14,12 +14,9 @@
 - Rune: Add support for categorical sampling with `Rune.Rng.categorical` (#89, @nirnayroy).
 - Nx: Add float16 and bfloat16 support to safetensors I/O, including precise conversions that preserve denormals/NaNs (#84, @six-shot, @tmattio).
 - Talon: Allow forcing column types in Talon JSON loader (#104, @nirnayroy)
-<<<<<<< HEAD
-- Saga: Fix Unigram `token_to_id`/`id_to_token` vocabulary lookups (#117, @RidwanAdebosin)
-=======
 - Nx: Update comparison and conditional operations to use boolean tensors (#54, @nirnayroy)
 - Kaun: Split CSV loader into `from_csv` and `from_csv_with_labels` to retain labels when requested (#114, @Satarupa22-SD).
->>>>>>> 419cc962
+- Saga: Fix Unigram `token_to_id`/`id_to_token` vocabulary lookups (#117, @RidwanAdebosin)
 
 ## [1.0.0~alpha1] - 2025-10-02
 
